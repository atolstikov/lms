--- conflicted
+++ resolved
@@ -263,11 +263,7 @@
                          ungraded_base.filter(pk__lt=sa.pk).first())
         context['next_student_assignment'] = next_ungraded
         context['is_actual_teacher'] = course.is_actual_teacher(user.pk)
-<<<<<<< HEAD
-        enrollment = sa.student.get_enrollment(course.pk)
-=======
         enrollment = get_enrollment(course=course, student=a_s.student)
->>>>>>> 38818f09
         context['student_course_progress_url'] = reverse('teaching:student-progress', kwargs={
             "enrollment_id": enrollment.pk,
             **course.url_kwargs
